{
  "name": "@nuxtjs/router-extras",
  "version": "0.1.0",
  "description": "Extra Add-ons for nuxt router",
  "license": "MIT",
  "contributors": [
    {
      "name": "Ahad Birang <farnabaz@gmail.com>"
    },
    {
      "name": "Pooya Parsa <pooya@pi0.ir>"
    }
  ],
  "main": "lib/module.js",
  "repository": "nuxt-community/router-extras-module",
  "publishConfig": {
    "access": "public"
  },
  "scripts": {
    "dev": "nuxt example",
    "lint": "eslint --ext .js,.vue lib test",
    "test": " yarn lint && nuxt build example --no-lock && jest",
    "release": "standard-version && git push --follow-tags && npm publish"
  },
  "eslintIgnore": [
    "lib/templates/*.*"
  ],
  "files": [
    "lib"
  ],
  "jest": {
    "testEnvironment": "node",
    "collectCoverage": true
  },
  "dependencies": {
    "fs-extra": "^8.1.0",
    "js-yaml": "^3.13.1"
  },
  "devDependencies": {
    "@nuxtjs/eslint-config": "^1.0.1",
    "babel-eslint": "^10.0.2",
    "bootstrap": "^4.3.1",
    "bootstrap-vue": "^2.0.0-rc.26",
    "codecov": "^3.5.0",
<<<<<<< HEAD
    "eslint": "^6.0.1",
    "eslint-config-standard": "^12.0.0",
    "eslint-plugin-import": "^2.17.3",
    "eslint-plugin-jest": "^22.7.0",
=======
    "eslint": "^5.16.0",
    "eslint-config-standard": "^13.0.1",
    "eslint-plugin-import": "^2.18.0",
    "eslint-plugin-jest": "^22.7.2",
>>>>>>> ef7bd832
    "eslint-plugin-node": "^9.1.0",
    "eslint-plugin-promise": "^4.2.1",
    "eslint-plugin-standard": "^4.0.0",
    "eslint-plugin-vue": "^5.2.3",
    "jest": "^24.8.0",
    "jsdom": "^15.1.1",
    "nuxt-edge": "^2.6.0-25905610.75e8a893",
    "standard-version": "^6.0.1"
  }
}<|MERGE_RESOLUTION|>--- conflicted
+++ resolved
@@ -42,17 +42,10 @@
     "bootstrap": "^4.3.1",
     "bootstrap-vue": "^2.0.0-rc.26",
     "codecov": "^3.5.0",
-<<<<<<< HEAD
     "eslint": "^6.0.1",
-    "eslint-config-standard": "^12.0.0",
-    "eslint-plugin-import": "^2.17.3",
-    "eslint-plugin-jest": "^22.7.0",
-=======
-    "eslint": "^5.16.0",
     "eslint-config-standard": "^13.0.1",
     "eslint-plugin-import": "^2.18.0",
     "eslint-plugin-jest": "^22.7.2",
->>>>>>> ef7bd832
     "eslint-plugin-node": "^9.1.0",
     "eslint-plugin-promise": "^4.2.1",
     "eslint-plugin-standard": "^4.0.0",
